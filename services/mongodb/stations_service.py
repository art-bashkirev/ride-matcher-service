"""MongoDB service for stations data."""

import asyncio
from typing import List, Optional

from pydantic import BaseModel
from pymongo import AsyncMongoClient
from pymongo.asynchronous.database import AsyncDatabase

from config.log_setup import get_logger
from config.settings import get_config


COND_KEY = "$cond"


class StationDocument(BaseModel):
    """Station document for MongoDB."""

    code: str  # Primary code from codes.yandex_code or similar
    title: str
    station_type: Optional[str]
    transport_type: str
    direction: Optional[str]
    longitude: Optional[float]
    latitude: Optional[float]
    settlement_title: str
    region_title: str
    country_title: str
    all_codes: List[str]  # All codes for searching


def _build_station_documents(response) -> list[dict]:
    documents: list[dict] = []
    for station_ctx in _iter_station_entries(response):
        document = _build_single_station_document(*station_ctx)
        if document:
            documents.append(document)
    return documents


def _iter_station_entries(response):
    for country in getattr(response, "countries", None) or []:
        country_title = getattr(country, "title", "") or ""
        yield from _iter_region_entries(country, country_title)


def _iter_region_entries(country, country_title: str):
    for region in getattr(country, "regions", None) or []:
        region_title = getattr(region, "title", "") or ""
        yield from _iter_settlement_entries(region, country_title, region_title)


def _iter_settlement_entries(region, country_title: str, region_title: str):
    for settlement in getattr(region, "settlements", None) or []:
        settlement_title = getattr(settlement, "title", "") or ""
        for station in getattr(settlement, "stations", None) or []:
            yield station, country_title, region_title, settlement_title


def _build_single_station_document(
    station, country_title: str, region_title: str, settlement_title: str
) -> dict | None:
    codes = getattr(station, "codes", None)
    if not codes:
        return None

    primary_code = getattr(codes, "yandex_code", None) or getattr(
        codes, "esr_code", None
    )
    if not primary_code:
        return None

    all_codes: list[str] = []
    if getattr(codes, "yandex_code", None):
        all_codes.append(codes.yandex_code)
    if getattr(codes, "esr_code", None):
        all_codes.append(codes.esr_code)

    station_type = getattr(station, "station_type", None)
    transport_type = getattr(station, "transport_type", None)

    doc = StationDocument(
        code=primary_code,
        title=getattr(station, "title", "") or "",
        station_type=station_type.value if station_type else None,
        transport_type=transport_type.value if transport_type else "",
        direction=getattr(station, "direction", None),
        longitude=(
            float(station.longitude) if getattr(station, "longitude", None) else None
        ),
        latitude=(
            float(station.latitude) if getattr(station, "latitude", None) else None
        ),
        settlement_title=settlement_title,
        region_title=region_title,
        country_title=country_title,
        all_codes=all_codes,
    )
    return doc.model_dump()


class StationsService:
    """Service for MongoDB operations on stations."""

    def __init__(self):
        self.config = get_config()
        self._client: Optional[AsyncMongoClient] = None
        self._db: Optional[AsyncDatabase] = None
        self._logger = get_logger(__name__)

    async def _get_client(self) -> AsyncMongoClient:
        """Get MongoDB client."""
        if self._client is None:
<<<<<<< HEAD
            uri = self._build_connection_uri()
=======
            if not all(
                [
                    self.config.mongodb_host,
                    self.config.mongodb_user,
                    self.config.mongodb_password,
                ]
            ):
                raise ValueError("MongoDB configuration incomplete")
            uri = f"mongodb+srv://{self.config.mongodb_user}:{self.config.mongodb_password}@{self.config.mongodb_host}/?retryWrites=true&w=majority"
>>>>>>> ad703228
            self._client = AsyncMongoClient(uri)
            self._logger.info(
                "MongoDB client created for stations service using %s",
                self._sanitize_uri(uri),
            )
            await asyncio.sleep(0)
        return self._client

    def _build_connection_uri(self) -> str:
        if self.config.mongodb_url:
            return self.config.mongodb_url

        host = self.config.mongodb_host
        user = self.config.mongodb_user
        password = self.config.mongodb_password

        if not host:
            raise ValueError(
                "MongoDB configuration incomplete: provide MONGODB_URL or host credentials"
            )

        if host.startswith("mongodb://") or host.startswith("mongodb+srv://"):
            base = host
        else:
            base = f"mongodb://{host}"

        if user and password and "@" not in base.split("://", 1)[1]:
            scheme, remainder = base.split("://", 1)
            return f"{scheme}://{user}:{password}@{remainder}"

        return base

    @staticmethod
    def _sanitize_uri(uri: str) -> str:
        if "@" in uri:
            scheme, remainder = uri.split("://", 1)
            if "@" in remainder:
                host_part = remainder.split("@", 1)[1]
                return f"{scheme}://***:***@{host_part}"
        return uri

    async def _get_db(self) -> AsyncDatabase:
        """Get database."""
        if self._db is None:
            client = await self._get_client()
            self._db = client[self.config.mongodb_database or "ride_matcher"]
        return self._db

    async def get_stations_collection(self):
        """Get stations collection."""
        db = await self._get_db()
        collection_name = self.config.mongodb_stations_collection or "stations"
        return db[collection_name]

    async def search_stations(
        self, query: str, limit: int = 10
    ) -> List[StationDocument]:
        """Search stations by title or code."""
        collection = await self.get_stations_collection()

        # Use aggregation pipeline to score and sort results
        # Normalize query for exact title match (case-insensitive, trimmed)
        norm_query = query.strip().lower()
        pipeline = [
            {
                "$match": {
                    "$and": [
                        {
                            "$or": [
                                {"title": {"$regex": query, "$options": "i"}},
                                {"all_codes": {"$in": [query]}},
                            ]
                        },
                        {"direction": {"$ne": None}},
                        {"direction": {"$ne": ""}},
                        {"region_title": {"$ne": None}},
                        {"region_title": {"$ne": ""}},
                    ]
                }
            },
            {
                "$addFields": {
                    "score": {
<<<<<<< HEAD
                        COND_KEY: {
=======
                        "$cond": {
>>>>>>> ad703228
                            "if": {
                                "$eq": [
                                    {"$toLower": {"$trim": {"input": "$title"}}},
                                    norm_query,
                                ]
                            },
                            "then": 5,  # Exact title match (case-insensitive, trimmed)
                            "else": {
                                COND_KEY: {
                                    "if": {"$in": [query, "$all_codes"]},
                                    "then": 4,  # Exact code match
                                    "else": {
<<<<<<< HEAD
                                        COND_KEY: {
=======
                                        "$cond": {
>>>>>>> ad703228
                                            "if": {
                                                "$regexMatch": {
                                                    "input": "$title",
                                                    "regex": query,
                                                    "options": "i",
                                                }
                                            },
                                            "then": 2,  # Partial title match
                                            "else": 1,  # Other
                                        }
                                    },
                                }
                            },
                        }
                    }
                }
            },
            {"$sort": {"score": -1, "title": 1}},
            {"$limit": limit},
        ]
        cursor = await collection.aggregate(pipeline)
        results = await cursor.to_list(length=limit)
        return [StationDocument(**doc) for doc in results]

    async def get_station_by_code(self, code: str) -> Optional[StationDocument]:
        """Get station by code."""
        collection = await self.get_stations_collection()
        doc = await collection.find_one({"code": code})
        return StationDocument(**doc) if doc else None

    async def populate_stations(self, stations_data):
        """Populate MongoDB with stations from Yandex API response."""
        from services.yandex_schedules.models.stations_list import StationsListResponse

        response = StationsListResponse(**stations_data)
        collection = await self.get_stations_collection()

        # Clear existing data
        await collection.drop()

<<<<<<< HEAD
        documents = _build_station_documents(response)
=======
        documents = []
        for country in response.countries:
            for region in country.regions:
                for settlement in region.settlements:
                    for station in settlement.stations:
                        # Use yandex_code as primary code, fallback to esr_code
                        primary_code = (
                            station.codes.yandex_code or station.codes.esr_code
                        )
                        if not primary_code:
                            continue  # Skip stations without codes

                        all_codes = []
                        if station.codes.yandex_code:
                            all_codes.append(station.codes.yandex_code)
                        if station.codes.esr_code:
                            all_codes.append(station.codes.esr_code)

                        doc = StationDocument(
                            code=primary_code,
                            title=station.title,
                            station_type=(
                                station.station_type.value
                                if station.station_type
                                else None
                            ),
                            transport_type=station.transport_type.value,
                            direction=station.direction,
                            longitude=(
                                float(station.longitude) if station.longitude else None
                            ),
                            latitude=(
                                float(station.latitude) if station.latitude else None
                            ),
                            settlement_title=settlement.title,
                            region_title=region.title,
                            country_title=country.title,
                            all_codes=all_codes,
                        )
                        documents.append(doc.model_dump())
>>>>>>> ad703228

        if documents:
            await collection.insert_many(documents)
            # Create indexes
            await collection.create_index("code", unique=True)
            await collection.create_index("title")
            await collection.create_index("all_codes")
            self._logger.info("Inserted %d stations into MongoDB", len(documents))

    async def close(self):
        """Close MongoDB connection."""
        if self._client:
            await self._client.close()


# Global instance
_stations_service: Optional[StationsService] = None


def get_stations_service() -> StationsService:
    """Get global stations service instance."""
    global _stations_service
    if _stations_service is None:
        _stations_service = StationsService()
    return _stations_service<|MERGE_RESOLUTION|>--- conflicted
+++ resolved
@@ -112,19 +112,7 @@
     async def _get_client(self) -> AsyncMongoClient:
         """Get MongoDB client."""
         if self._client is None:
-<<<<<<< HEAD
             uri = self._build_connection_uri()
-=======
-            if not all(
-                [
-                    self.config.mongodb_host,
-                    self.config.mongodb_user,
-                    self.config.mongodb_password,
-                ]
-            ):
-                raise ValueError("MongoDB configuration incomplete")
-            uri = f"mongodb+srv://{self.config.mongodb_user}:{self.config.mongodb_password}@{self.config.mongodb_host}/?retryWrites=true&w=majority"
->>>>>>> ad703228
             self._client = AsyncMongoClient(uri)
             self._logger.info(
                 "MongoDB client created for stations service using %s",
@@ -208,11 +196,7 @@
             {
                 "$addFields": {
                     "score": {
-<<<<<<< HEAD
                         COND_KEY: {
-=======
-                        "$cond": {
->>>>>>> ad703228
                             "if": {
                                 "$eq": [
                                     {"$toLower": {"$trim": {"input": "$title"}}},
@@ -225,11 +209,7 @@
                                     "if": {"$in": [query, "$all_codes"]},
                                     "then": 4,  # Exact code match
                                     "else": {
-<<<<<<< HEAD
                                         COND_KEY: {
-=======
-                                        "$cond": {
->>>>>>> ad703228
                                             "if": {
                                                 "$regexMatch": {
                                                     "input": "$title",
@@ -270,50 +250,8 @@
         # Clear existing data
         await collection.drop()
 
-<<<<<<< HEAD
         documents = _build_station_documents(response)
-=======
-        documents = []
-        for country in response.countries:
-            for region in country.regions:
-                for settlement in region.settlements:
-                    for station in settlement.stations:
-                        # Use yandex_code as primary code, fallback to esr_code
-                        primary_code = (
-                            station.codes.yandex_code or station.codes.esr_code
-                        )
-                        if not primary_code:
-                            continue  # Skip stations without codes
-
-                        all_codes = []
-                        if station.codes.yandex_code:
-                            all_codes.append(station.codes.yandex_code)
-                        if station.codes.esr_code:
-                            all_codes.append(station.codes.esr_code)
-
-                        doc = StationDocument(
-                            code=primary_code,
-                            title=station.title,
-                            station_type=(
-                                station.station_type.value
-                                if station.station_type
-                                else None
-                            ),
-                            transport_type=station.transport_type.value,
-                            direction=station.direction,
-                            longitude=(
-                                float(station.longitude) if station.longitude else None
-                            ),
-                            latitude=(
-                                float(station.latitude) if station.latitude else None
-                            ),
-                            settlement_title=settlement.title,
-                            region_title=region.title,
-                            country_title=country.title,
-                            all_codes=all_codes,
-                        )
-                        documents.append(doc.model_dump())
->>>>>>> ad703228
+        documents = _build_station_documents(response)
 
         if documents:
             await collection.insert_many(documents)
